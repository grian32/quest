--- conflicted
+++ resolved
@@ -3,16 +3,7 @@
 use std::fmt::{self, Debug, Formatter};
 
 #[derive(Debug)]
-<<<<<<< HEAD
 enum Data<T> {
-=======
-pub struct SharedCow<T: Clone, >(RwLock<Ownership<T>>);
-
-// False positive, this isn't an implementation of the non-exhaustive pattern.
-#[allow(clippy::manual_non_exhaustive)]
-#[derive(Debug, Clone)]
-enum Ownership<T> {
->>>>>>> 0c0201b7
 	Owned(T),
 	Shared(Arc<T>)
 }
@@ -160,15 +151,4 @@
 			}
 		}
 	}
-<<<<<<< HEAD
-}
-
-
-
-
-
-
-
-=======
-}
->>>>>>> 0c0201b7
+}