use crate::{Object, Args, Result};
use crate::types::Number;
use std::cmp::Ordering;

#[derive(Debug, Clone, Copy, Default, PartialEq, Eq, PartialOrd, Ord, Hash)]
pub struct Comparable;

fn compare(lhs: &Object, rhs: &Object) -> Result<Ordering> {
<<<<<<< HEAD
	let num = lhs.call_attr_lit("<=>", &[rhs])?
		.call_downcast_map(Number::clone)?;

	if num < Number::ZERO {
		Ok(Ordering::Less)
	} else if num > Number::ZERO {
		Ok(Ordering::Greater)
	} else {
		Ok(Ordering::Equal)
	}
=======
	let num = lhs.call_attr_lit("<=>", &[rhs])?.downcast_call::<Number>()?;
	Ok(num.cmp(&Number::ZERO))
>>>>>>> 6c4b672a
}

impl Comparable {
	#[inline]
	pub fn qs_lth(this: &Object, args: Args) -> Result<bool> {
		compare(this, args.arg(0)?).map(|ord| ord == Ordering::Less)
	}

	#[inline]
	pub fn qs_gth(this: &Object, args: Args) -> Result<bool> {
		compare(this, args.arg(0)?).map(|ord| ord == Ordering::Greater)
	}

	#[inline]
	pub fn qs_leq(this: &Object, args: Args) -> Result<bool> {
		compare(this, args.arg(0)?).map(|ord| ord != Ordering::Greater)
	}

	#[inline]
	pub fn qs_geq(this: &Object, args: Args) -> Result<bool> {
		compare(this, args.arg(0)?).map(|ord| ord != Ordering::Less)
	}
}


impl_object_type!{
for Comparable [(parents super::Basic)]:
	"<" => function Comparable::qs_lth,
	">" => function Comparable::qs_gth,
	"<=" => function Comparable::qs_leq,
	">=" => function Comparable::qs_geq,
}

impl From<Ordering> for crate::Object {
	#[inline]
	fn from(ord: Ordering) -> Self {
		match ord {
			Ordering::Less => -1,
			Ordering::Equal => 0,
			Ordering::Greater => 1,
		}.into()
	}
}


#[cfg(test)]
mod tests {
	// use super::*;

	// #[derive(Debug, Clone, Copy, PartialEq, Eq, PartialOrd, Ord)]
	// struct DummyCmp(f32);

	// impl_object_type!(f)


	// dummy_object_old!(struct DummyCmp(f32); {
	// 	"<=>" => function (|this, args| {
	// 		let this = this.downcast_and_then(DummyCmp::clone)?;
	// 		let rhs = rhs.downcast_and_then(DummyCmp::clone)?;

	// 		Ok(this.cmp(other))
	// 		Ok(this.0.partial_cmp(&other.0)
	// 			.map(Into::into)
	// 			.unwrap_or_default())
	// 	})
	// });

	#[test]
	#[ignore]
	fn lth() {
		// let _obj = Object::from(DummyCmp(12.0));
		// assert_eq!(, );
		// Ok((cmp(args)? == Ordering::Less).into())
		unimplemented!()
	}

	#[test]
	#[ignore]
	fn gth() {
		// Ok((cmp(args)? == Ordering::Greater).into())
		unimplemented!()
	}

	#[test]
	#[ignore]
	fn leq() {
		// Ok((cmp(args)? != Ordering::Greater).into())
		unimplemented!()
	}

	#[test]
	#[ignore]
	fn geq() {
		// Ok((cmp(args)? != Ordering::Less).into())
		unimplemented!()
	}
}







<|MERGE_RESOLUTION|>--- conflicted
+++ resolved
@@ -1,4 +1,5 @@
 use crate::{Object, Args, Result};
+use crate::literals::CMP;
 use crate::types::Number;
 use std::cmp::Ordering;
 
@@ -6,21 +7,8 @@
 pub struct Comparable;
 
 fn compare(lhs: &Object, rhs: &Object) -> Result<Ordering> {
-<<<<<<< HEAD
-	let num = lhs.call_attr_lit("<=>", &[rhs])?
-		.call_downcast_map(Number::clone)?;
-
-	if num < Number::ZERO {
-		Ok(Ordering::Less)
-	} else if num > Number::ZERO {
-		Ok(Ordering::Greater)
-	} else {
-		Ok(Ordering::Equal)
-	}
-=======
-	let num = lhs.call_attr_lit("<=>", &[rhs])?.downcast_call::<Number>()?;
+	let num = lhs.call_attr_lit(CMP, &[rhs])?.call_downcast_map(Number::clone)?;
 	Ok(num.cmp(&Number::ZERO))
->>>>>>> 6c4b672a
 }
 
 impl Comparable {
