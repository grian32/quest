//! The [`Boolean`] type in Quest.

use crate::{Object, Result, Args};
use crate::types::{Number, Text};
use std::fmt::{self, Debug, Display, Formatter};
use std::ops;

/// The Boolean type within Quest.
///
/// Internally, this is simply a newtype wrapping a `bool`.
#[derive(Clone, Copy, PartialEq, Eq, PartialOrd, Ord, Default, Hash)]
pub struct Boolean(bool);

impl Boolean {
	/// A constant representing the boolean value "false".
	pub const FALSE: Boolean = Boolean::new(false);

	/// A constant representing the boolean value "true".
	pub const TRUE: Boolean = Boolean::new(true);

	/// Simply create a new [`Boolean`].
	#[inline]
	pub const fn new(b: bool) -> Self {
		Boolean(b)
	}

	/// Unwraps the value.
	#[inline]
	pub const fn into_inner(self) -> bool {
		self.0
	}
}

impl PartialEq<bool> for Boolean {
	#[inline]
	fn eq(&self, rhs: &bool) -> bool {
		self.0 == *rhs
	}
}

impl Debug for Boolean {
	fn fmt(&self, f: &mut Formatter) -> fmt::Result {
		if f.alternate() {
			write!(f, "Boolean({:?})", self.0)
		} else {
			Display::fmt(self, f)
		}
	}
}

impl Display for Boolean {
	#[inline]
	fn fmt(&self, f: &mut Formatter) -> fmt::Result {
		Display::fmt(&self.0, f)
	}
}

impl From<bool> for Object {
	/// Converts this into a [`Boolean`] and then into an [`Object`]
	#[inline]
	fn from(inp: bool) -> Self {
		Boolean::new(inp).into()
	}
}

impl From<bool> for Boolean {
	#[inline]
	fn from(b: bool) -> Self {
		Boolean::new(b)
	}
}

impl From<Boolean> for bool {
	#[inline]
	fn from(b: Boolean) -> Self {
		b.into_inner()
	}
}

impl AsRef<bool> for Boolean {
	#[inline]
	fn as_ref(&self) -> &bool {
		&self.0
	}
}

impl AsMut<bool> for Boolean {
	#[inline]
	fn as_mut(&mut self) -> &mut bool {
		&mut self.0
	}
}

impl From<Boolean> for Number {
	/// Convert to a [`Number`] by mapping `true` to [`Number::ONE`] and `false` to
	/// [`Number::ZERO`]
	#[inline]
	fn from(b: Boolean) -> Self {
		match b.into_inner() {
			true => Number::ONE,
			false => Number::ZERO
		}
	}
}

impl From<Boolean> for Text {
	/// Convert to a [`Text`] by mapping `true` to `"true"` and `false` to `"false"`
	#[inline]
	fn from(b: Boolean) -> Self {
		const TRUE_TEXT: Text = Text::new_static("true");
		const FALSE_TEXT: Text = Text::new_static("false");
		match b.into_inner() {
			true => TRUE_TEXT,
			false => FALSE_TEXT
		}
	}
}

impl ops::BitAnd for Boolean {
	type Output = Self;

	#[inline]
	fn bitand(self, rhs: Self) -> Self {
		Self::from(self.0 & rhs.0)
	}
}

impl ops::BitAndAssign for Boolean {
	#[inline]
	fn bitand_assign(&mut self, rhs: Self) {
		self.0 &= rhs.0;
	}
}

impl ops::BitOr for Boolean {
	type Output = Self;

	#[inline]
	fn bitor(self, rhs: Self) -> Self {
		Self::from(self.0 | rhs.0)
	}
}

impl ops::BitOrAssign for Boolean {
	#[inline]
	fn bitor_assign(&mut self, rhs: Self) {
		self.0 |= rhs.0;
	}
}

impl ops::BitXor for Boolean {
	type Output = Self;

	#[inline]
	fn bitxor(self, rhs: Self) -> Self {
		Self::from(self.0 ^ rhs.0)
	}
}

impl ops::BitXorAssign for Boolean {
	#[inline]
	fn bitxor_assign(&mut self, rhs: Self) {
		self.0 ^= rhs.0;
	}
}

impl ops::Not for Boolean {
	type Output = Self;

	#[inline]
	fn not(self) -> Self {
		Self::from(!self.0)
	}
}

/// Quest functions
impl Boolean {
	/// Inspects `this`.
	///
	/// # Quest Examples
	/// ```quest
	/// assert(true.$inspect() == "true");
	/// assert(false.$inspect() == "false");
	/// ```
	#[inline]
	pub fn qs_inspect(this: &Object, args: Args) -> Result<Object> {
		Self::qs_at_text(this, args)
	}

	/// Convert `this` into a [`Number`].
	///
	/// [`true`](Boolean::TRUE) becomes [`1`](Number::ONE) and [`false`](Boolean::FALSE) becomes
	/// [`0`](Number::ZERO)
	/// # Quest Examples
	/// ```quest
	/// assert(1 + true == 2);
	/// assert(99 * false == 0);
	/// ```
	#[inline]
	pub fn qs_at_num(this: &Object, _: Args) -> Result<Object> {
		this.try_downcast_map(|this: &Self| Number::from(*this).into())
	}

	/// Convert `this` into a [`Text`].
	///
	/// [`true`](Boolean::TRUE) becomes `"true"` and [`false`](Boolean::FALSE) becomes `"false"`.
	#[inline]
	pub fn qs_at_text(this: &Object, _: Args) -> Result<Object> {
		this.try_downcast_map(|this: &Self| Text::from(*this).into())
	}

	/// Converts `this` into a [`Boolean`]
	///
	/// This simply calls [`Object::deep_clone`](crate::Object::deep_clone)
	#[inline]
	pub fn qs_at_bool(this: &Object, _: Args) -> Result<Object> {
		Ok(this.clone())
	}

	/// See if a `this` is equal to the first argument.
	///
	/// Unlike most methods, the first argument is not implicitly converted to a [`Boolean`] first.
	///
	/// # Arguments
	/// 1. (required) The other object to compare against.
	#[inline]
	pub fn qs_eql(this: &Object, args: Args) -> Result<Object> {
		let rhs = args.arg(0)?;

		this.try_downcast_map(|lhs: &Self| {
			rhs.downcast_and_then(|rhs: &Self| lhs == rhs).unwrap_or(false).into()
		})
	}

	/// Compares `this` to the first argument.
	///
	/// # Arguments
	/// 1. (required, `@bool`) The other object to compare against.
	#[inline]
	pub fn qs_cmp(this: &Object, args: Args) -> Result<Object> {
		let rhs = args.arg(0)?;

		this.try_downcast_map(|lhs: &Self| {
			rhs.call_downcast_map(|rhs: &Self| lhs.cmp(rhs).into())
				.unwrap_or_default()
		})
	}

	/// Logical NOT of `this`.
	#[inline]
	pub fn qs_not(this: &Object, _: Args) -> Result<Object> {
		this.try_downcast_map(|this: &Self| (!*this).into())
	}

	/// Logical AND of `this` and the first argument.
	///
	/// # Arguments
	/// 1. (required, `@bool`) The other object.
	#[inline]
	pub fn qs_bitand(this: &Object, args: Args) -> Result<Object> {
		let rhs = args.arg(0)?.call_downcast_map(Self::clone)?;

		this.try_downcast_map(|this: &Self| (*this & rhs).into())
	}

	/// In-place logical AND of `this` and the first argument.
	///
	/// # Arguments
	/// 1. (required, `@bool`) The other object.
	#[inline]
	pub fn qs_bitand_assign(this: &Object, args: Args) -> Result<Object> {
		let rhs = args.arg(0)?.call_downcast_map(Self::clone)?;

		this.try_downcast_mut_map(|this: &mut Self| *this &= rhs)
			.map(|_| this.clone())
	}

	/// Logical OR of `this` and the first argument.
	///
	/// # Arguments
	/// 1. (required, `@bool`) The other object.
	#[inline]
	pub fn qs_bitor(this: &Object, args: Args) -> Result<Object> {
		let rhs = args.arg(0)?.call_downcast_map(Self::clone)?;

		this.try_downcast_map(|this: &Self| (*this | rhs).into())
	}

	/// In-place logical OR of `this` and the first argument.
	///
	/// # Arguments
	/// 1. (required, `@bool`) The other object.
	#[inline]
	pub fn qs_bitor_assign(this: &Object, args: Args) -> Result<Object> {
		let rhs = args.arg(0)?.call_downcast_map(Self::clone)?;

		this.try_downcast_mut_map(|this: &mut Self| *this |= rhs)
			.map(|_| this.clone())
	}

	/// Logical XOR of `this` and the first argument.
	///
	/// # Arguments
	/// 1. (required, `@bool`) The other object.
	#[inline]
	pub fn qs_bitxor(this: &Object, args: Args) -> Result<Object> {
		let rhs = args.arg(0)?.call_downcast_map(Self::clone)?;

		this.try_downcast_map(|this: &Self| (*this ^ rhs).into())
	}

	/// In-place logical XOR of this and the first argument.
	///
	/// # Arguments
	/// 1. (required, `@bool`) The other object.
	#[inline]
	pub fn qs_bitxor_assign(this: &Object, args: Args) -> Result<Object> {
		let rhs = args.arg(0)?.call_downcast_map(Self::clone)?;

		this.try_downcast_mut_map(|this: &mut Self| *this ^= rhs)
			.map(|_| this.clone())
	}

	/// Hashes `this`.
	#[inline]
	pub fn qs_hash(this: &Object, _: Args) -> Result<Object> {
		this.try_downcast_map(|this: &Self| crate::utils::hash(this).into())
	}
}

impl_object_type!{
for Boolean {
	#[inline]
	fn new_object(self) -> Object where Self: Sized {
		use lazy_static::lazy_static;
		use crate::types::ObjectType;

		lazy_static! {
			static ref TRUE: Object = Object::new_with_parent(Boolean::TRUE,
				vec![Boolean::mapping()]);

			static ref FALSE: Object = Object::new_with_parent(Boolean::FALSE,
				vec![Boolean::mapping()]);
		}

		match self.into_inner() { 
			true => TRUE.deep_clone(),
			false => FALSE.deep_clone()
		}
	}
}
[(parents super::Basic) (convert "@bool")]:
	"@text"   => function Boolean::qs_at_text,
	"inspect" => function Boolean::qs_inspect,
	"@num"    => function Boolean::qs_at_num,
	"@bool"   => function Boolean::qs_at_bool,
	"=="      => function Boolean::qs_eql,
	"!"       => function Boolean::qs_not,
	"&"       => function Boolean::qs_bitand,
	"&="      => function Boolean::qs_bitand_assign,
	"|"       => function Boolean::qs_bitor,
	"|="      => function Boolean::qs_bitor_assign,
	"^"       => function Boolean::qs_bitxor,
	"^="      => function Boolean::qs_bitxor_assign,
	"<=>"     => function Boolean::qs_cmp,
	"hash"    => function Boolean::qs_hash,
}

#[cfg(test)]
mod tests {
	use super::*;
	#[test]
<<<<<<< HEAD
	fn at_num() {
		assert_contains!(Boolean, "@num");
		<Number as crate::types::ObjectType>::_wait_for_setup_to_finish();
=======
	fn constants() {
		assert_eq!(Boolean::TRUE, Boolean(true));
		assert_eq!(Boolean::FALSE, Boolean(false));
	}
>>>>>>> 184d1638

	#[test]
	fn new() {
		assert_eq!(Boolean::new(true), Boolean::TRUE);
		assert_eq!(Boolean::new(false), Boolean::FALSE);
	}

	#[test]
	fn into_inner() {
		assert_eq!(Boolean::TRUE.into_inner(), true);
		assert_eq!(Boolean::FALSE.into_inner(), false);
	}

	#[test]
<<<<<<< HEAD
	fn at_text() {
		assert_contains!(Boolean, "@text");
		<Text as crate::types::ObjectType>::_wait_for_setup_to_finish();
=======
	fn eq() {
		assert_eq!(Boolean::TRUE, Boolean::TRUE);
		assert_eq!(Boolean::FALSE, Boolean::FALSE);
		assert_ne!(Boolean::TRUE, Boolean::FALSE);
		assert_ne!(Boolean::FALSE, Boolean::TRUE);
	}
>>>>>>> 184d1638

	#[test]
	fn display() {
		assert_eq!(format!("{}", Boolean::TRUE), "true");
		assert_eq!(format!("{}", Boolean::FALSE), "false");
	}

	#[test]
	fn into_number() {
		assert_eq!(Number::from(Boolean::TRUE), Number::ONE);
		assert_eq!(Number::from(Boolean::FALSE), Number::ZERO);
	}

	// todo: do we test the `bitand` and friends?

<<<<<<< HEAD
	#[test]
	fn at_bool() {
		assert_contains!(Boolean, "@bool");

		{
			let ref orig = Object::from(true);
			let ref dup = Boolean::qs_at_bool(orig, args!()).unwrap();
			assert!(!orig.is_identical(dup));
			assert_downcast_both_eq!(Boolean; orig, dup);
		}
=======
	mod qs {
		use super::*;
		#[test]
		fn at_num() {
			<Boolean as crate::types::ObjectType>::_wait_for_setup_to_finish();
			<Number as crate::types::ObjectType>::_wait_for_setup_to_finish();

			assert_downcast_eq!(Number; Boolean::qs_at_num(&true.into(), args!()).unwrap(), Number::ONE);
			assert_downcast_eq!(Number; Boolean::qs_at_num(&false.into(), args!()).unwrap(), Number::ZERO);
>>>>>>> 184d1638

			assert_downcast_eq!(Number; Boolean::qs_at_num(&true.into(), args!(false)).unwrap(), Number::ONE);
		}

		#[test]
		fn at_text() {
			<Boolean as crate::types::ObjectType>::_wait_for_setup_to_finish();
			<Text as crate::types::ObjectType>::_wait_for_setup_to_finish();

			assert_downcast_eq!(Text; Boolean::qs_at_text(&true.into(), args!()).unwrap(), Text::new_static("true"));
			assert_downcast_eq!(Text; Boolean::qs_at_text(&false.into(), args!()).unwrap(), Text::new_static("false"));

			assert_downcast_eq!(Text; Boolean::qs_at_text(&true.into(), args!(false)).unwrap(), Text::new_static("true"));
		}

<<<<<<< HEAD
	#[test]
	fn eql() {
		assert_contains!(Boolean, "==");
=======
>>>>>>> 184d1638

		#[test]
		fn at_bool() {
			<Boolean as crate::types::ObjectType>::_wait_for_setup_to_finish();

			{
				let ref orig = Object::from(true);
				let ref dup = Boolean::qs_at_bool(orig, args!()).unwrap();
				assert!(!orig.is_identical(dup));
				assert_downcast_both_eq!(Boolean; orig, dup);
			}

			{
				let ref orig = Object::from(false);
				let ref dup = Boolean::qs_at_bool(orig, args!()).unwrap();
				assert!(!orig.is_identical(dup));
				assert_downcast_both_eq!(Boolean; orig, dup);
			}

			{
				let ref orig = Object::from(false);
				let ref dup = Boolean::qs_at_bool(orig, args!(true)).unwrap();
				assert!(!orig.is_identical(dup));
				assert_downcast_both_eq!(Boolean; orig, dup);
			}
		}

		#[test]
		fn eql() {
			<Boolean as crate::types::ObjectType>::_wait_for_setup_to_finish();

<<<<<<< HEAD
	#[test]
	fn not() {
		assert_contains!(Boolean, "!");

		assert_downcast_eq!(Boolean; Boolean::qs_not(&true.into(), args!()).unwrap(), false);
		assert_downcast_eq!(Boolean; Boolean::qs_not(&false.into(), args!()).unwrap(), true);
=======
			assert_downcast_eq!(Boolean; Boolean::qs_eql(&true.into(), args!(true)).unwrap(), true);
			assert_downcast_eq!(Boolean; Boolean::qs_eql(&true.into(), args!(false)).unwrap(), false);
			assert_downcast_eq!(Boolean; Boolean::qs_eql(&false.into(), args!(true)).unwrap(), false);
			assert_downcast_eq!(Boolean; Boolean::qs_eql(&false.into(), args!(false)).unwrap(), true);
>>>>>>> 184d1638

			assert_missing_parameter!(Boolean::qs_eql(&true.into(), args!()), 0);
			assert_missing_parameter!(Boolean::qs_eql(&false.into(), args!()), 0);
			assert_downcast_eq!(Boolean; Boolean::qs_eql(&false.into(), args!(false, true)).unwrap(), true);
		}

		#[test]
		fn not() {
			<Boolean as crate::types::ObjectType>::_wait_for_setup_to_finish();
			assert_downcast_eq!(Boolean; Boolean::qs_not(&true.into(), args!()).unwrap(), false);
			assert_downcast_eq!(Boolean; Boolean::qs_not(&false.into(), args!()).unwrap(), true);

<<<<<<< HEAD
	#[test]
	fn bitand() {
		assert_contains!(Boolean, "&");
=======
			assert_downcast_eq!(Boolean; Boolean::qs_not(&true.into(), args!(true)).unwrap(), false);
>>>>>>> 184d1638

		}

		#[test]
		fn bitand() {
			<Boolean as crate::types::ObjectType>::_wait_for_setup_to_finish();

<<<<<<< HEAD
	#[test]
	fn bitand_assign() {
		assert_contains!(Boolean, "&=");
=======
			assert_downcast_eq!(Boolean; Boolean::qs_bitand(&true.into(), args!(true)).unwrap(), true);
			assert_downcast_eq!(Boolean; Boolean::qs_bitand(&true.into(), args!(false)).unwrap(), false);
			assert_downcast_eq!(Boolean; Boolean::qs_bitand(&false.into(), args!(true)).unwrap(), false);
			assert_downcast_eq!(Boolean; Boolean::qs_bitand(&false.into(), args!(false)).unwrap(), false);
>>>>>>> 184d1638

			assert_missing_parameter!(Boolean::qs_bitand(&true.into(), args!()), 0);
			assert_missing_parameter!(Boolean::qs_bitand(&false.into(), args!()), 0);
			assert_downcast_eq!(Boolean; Boolean::qs_bitand(&true.into(), args!(true, false)).unwrap(), true);
		}

		#[test]
		fn bitand_assign() {
			<Boolean as crate::types::ObjectType>::_wait_for_setup_to_finish();

			{
				let ref orig = Object::from(true);

				assert!(orig.is_identical(&Boolean::qs_bitand_assign(orig, args!(orig.clone())).unwrap()));
				assert_downcast_eq!(Boolean; orig, true);

				assert!(orig.is_identical(&Boolean::qs_bitand_assign(orig, args!(true)).unwrap()));
				assert_downcast_eq!(Boolean; orig, true);

				assert!(orig.is_identical(&Boolean::qs_bitand_assign(orig, args!(true, false)).unwrap()));
				assert_downcast_eq!(Boolean; orig, true);

				assert!(orig.is_identical(&Boolean::qs_bitand_assign(orig, args!(false)).unwrap()));
				assert_downcast_eq!(Boolean; orig, false);

				assert_missing_parameter!(Boolean::qs_bitand(orig, args!()), 0);
			}

			{
				let ref orig = Object::from(false);

				assert!(orig.is_identical(&Boolean::qs_bitand_assign(orig, args!(orig.clone())).unwrap()));
				assert_downcast_eq!(Boolean; orig, false);

				assert!(orig.is_identical(&Boolean::qs_bitand_assign(orig, args!(true)).unwrap()));
				assert_downcast_eq!(Boolean; orig, false);

				assert!(orig.is_identical(&Boolean::qs_bitand_assign(orig, args!(false)).unwrap()));
				assert_downcast_eq!(Boolean; orig, false);

<<<<<<< HEAD
	#[test]
	fn bitor() {
		assert_contains!(Boolean, "|");

		assert_downcast_eq!(Boolean; Boolean::qs_bitor(&true.into(), args!(true)).unwrap(), true);
		assert_downcast_eq!(Boolean; Boolean::qs_bitor(&true.into(), args!(false)).unwrap(), true);
		assert_downcast_eq!(Boolean; Boolean::qs_bitor(&false.into(), args!(true)).unwrap(), true);
		assert_downcast_eq!(Boolean; Boolean::qs_bitor(&false.into(), args!(false)).unwrap(), false);
=======
				assert_missing_parameter!(Boolean::qs_bitand(orig, args!()), 0);
			}
>>>>>>> 184d1638

		}

<<<<<<< HEAD
	#[test]
	fn bitor_assign() {
		assert_contains!(Boolean, "|=");
=======
		#[test]
		fn bitor() {
			<Boolean as crate::types::ObjectType>::_wait_for_setup_to_finish();
			assert_downcast_eq!(Boolean; Boolean::qs_bitor(&true.into(), args!(true)).unwrap(), true);
			assert_downcast_eq!(Boolean; Boolean::qs_bitor(&true.into(), args!(false)).unwrap(), true);
			assert_downcast_eq!(Boolean; Boolean::qs_bitor(&false.into(), args!(true)).unwrap(), true);
			assert_downcast_eq!(Boolean; Boolean::qs_bitor(&false.into(), args!(false)).unwrap(), false);

			assert_missing_parameter!(Boolean::qs_bitor(&true.into(), args!()), 0);
			assert_missing_parameter!(Boolean::qs_bitor(&false.into(), args!()), 0);
			assert_downcast_eq!(Boolean; Boolean::qs_bitor(&false.into(), args!(false, true)).unwrap(), false);
		}
>>>>>>> 184d1638

		#[test]
		fn bitor_assign() {
			<Boolean as crate::types::ObjectType>::_wait_for_setup_to_finish();

			{
				let ref orig = Object::from(false);

				assert!(orig.is_identical(&Boolean::qs_bitor_assign(orig, args!(orig.clone())).unwrap()));
				assert_downcast_eq!(Boolean; orig, false);

				assert!(orig.is_identical(&Boolean::qs_bitor_assign(orig, args!(false)).unwrap()));
				assert_downcast_eq!(Boolean; orig, false);

				assert!(orig.is_identical(&Boolean::qs_bitor_assign(orig, args!(false, true)).unwrap()));
				assert_downcast_eq!(Boolean; orig, false);

				assert!(orig.is_identical(&Boolean::qs_bitor_assign(orig, args!(true)).unwrap()));
				assert_downcast_eq!(Boolean; orig, true);

				assert_missing_parameter!(Boolean::qs_bitand(orig, args!()), 0);
			}

			{
				let ref orig = Object::from(true);

				assert!(orig.is_identical(&Boolean::qs_bitor_assign(orig, args!(orig.clone())).unwrap()));
				assert_downcast_eq!(Boolean; orig, true);

				assert!(orig.is_identical(&Boolean::qs_bitor_assign(orig, args!(true)).unwrap()));
				assert_downcast_eq!(Boolean; orig, true);

				assert!(orig.is_identical(&Boolean::qs_bitor_assign(orig, args!(false)).unwrap()));
				assert_downcast_eq!(Boolean; orig, true);

				assert_missing_parameter!(Boolean::qs_bitand(orig, args!()), 0);
			}
		}


<<<<<<< HEAD
	#[test]
	fn bitxor() {
		assert_contains!(Boolean, "^");

		assert_downcast_eq!(Boolean; Boolean::qs_bitxor(&true.into(), args!(true)).unwrap(), false);
		assert_downcast_eq!(Boolean; Boolean::qs_bitxor(&true.into(), args!(false)).unwrap(), true);
		assert_downcast_eq!(Boolean; Boolean::qs_bitxor(&false.into(), args!(true)).unwrap(), true);
		assert_downcast_eq!(Boolean; Boolean::qs_bitxor(&false.into(), args!(false)).unwrap(), false);
=======
		#[test]
		fn bitxor() {
			<Boolean as crate::types::ObjectType>::_wait_for_setup_to_finish();
			assert_downcast_eq!(Boolean; Boolean::qs_bitxor(&true.into(), args!(true)).unwrap(), false);
			assert_downcast_eq!(Boolean; Boolean::qs_bitxor(&true.into(), args!(false)).unwrap(), true);
			assert_downcast_eq!(Boolean; Boolean::qs_bitxor(&false.into(), args!(true)).unwrap(), true);
			assert_downcast_eq!(Boolean; Boolean::qs_bitxor(&false.into(), args!(false)).unwrap(), false);
>>>>>>> 184d1638

			assert_missing_parameter!(Boolean::qs_bitxor(&true.into(), args!()), 0);
			assert_missing_parameter!(Boolean::qs_bitxor(&false.into(), args!()), 0);
			assert_downcast_eq!(Boolean; Boolean::qs_bitxor(&false.into(), args!(false, true)).unwrap(), false);
		}

<<<<<<< HEAD
	#[test]
	fn bitxor_assign() {
		assert_contains!(Boolean, "^=");
=======
		#[test]
		fn bitxor_assign() {
			<Boolean as crate::types::ObjectType>::_wait_for_setup_to_finish();
>>>>>>> 184d1638

			{
				let ref orig = Object::from(false);

				assert!(orig.is_identical(&Boolean::qs_bitxor_assign(orig, args!(orig.clone())).unwrap()));
				assert_downcast_eq!(Boolean; orig, false);

				assert!(orig.is_identical(&Boolean::qs_bitxor_assign(orig, args!(false)).unwrap()));
				assert_downcast_eq!(Boolean; orig, false);

				assert!(orig.is_identical(&Boolean::qs_bitxor_assign(orig, args!(false, true)).unwrap()));
				assert_downcast_eq!(Boolean; orig, false);

				assert!(orig.is_identical(&Boolean::qs_bitxor_assign(orig, args!(true)).unwrap()));
				assert_downcast_eq!(Boolean; orig, true);

				assert_missing_parameter!(Boolean::qs_bitand(orig, args!()), 0);
			}

			{
				let ref orig = Object::from(true);

				assert!(orig.is_identical(&Boolean::qs_bitxor_assign(orig, args!(false)).unwrap()));
				assert_downcast_eq!(Boolean; orig, true);

				assert!(orig.is_identical(&Boolean::qs_bitxor_assign(orig, args!(false, true)).unwrap()));
				assert_downcast_eq!(Boolean; orig, true);

				assert!(orig.is_identical(&Boolean::qs_bitxor_assign(orig, args!(orig.clone())).unwrap()));
				assert_downcast_eq!(Boolean; orig, false);
				// orig is now false

				assert!(orig.is_identical(&Boolean::qs_bitxor_assign(orig, args!(true)).unwrap()));
				assert_downcast_eq!(Boolean; orig, true);
				// orig is now true

				assert!(orig.is_identical(&Boolean::qs_bitxor_assign(orig, args!(true)).unwrap()));
				assert_downcast_eq!(Boolean; orig, false);

				assert_missing_parameter!(Boolean::qs_bitand(orig, args!()), 0);
			}
		}

<<<<<<< HEAD
	#[test]
	fn cmp() {
		assert_contains!(Boolean, "<=>");
=======
		#[test]
		fn cmp() {
			<Boolean as crate::types::ObjectType>::_wait_for_setup_to_finish();
>>>>>>> 184d1638

			let gt = Number::ONE;
			let lt = -Number::ONE;
			let eq = Number::ZERO;

			assert_downcast_eq!(Number; Boolean::qs_cmp(&true.into(), args!(false)).unwrap(), gt);
			assert_downcast_eq!(Number; Boolean::qs_cmp(&true.into(), args!(true)).unwrap(), eq);
			assert_downcast_eq!(Number; Boolean::qs_cmp(&false.into(), args!(true)).unwrap(), lt);
			assert_downcast_eq!(Number; Boolean::qs_cmp(&false.into(), args!(false)).unwrap(), eq);

			// make sure reflexive comparisons work
			let t = Object::from(true);
			assert_downcast_eq!(Number; Boolean::qs_cmp(&t, args!(t.clone())).unwrap(), eq);

			let f = Object::from(false);
			assert_downcast_eq!(Number; Boolean::qs_cmp(&f, args!(f.clone())).unwrap(), eq);

			// ensure that Null is returned for types that don't implement `@bool`
			#[derive(Debug, Clone)]
			struct Dummy;
			impl_object_type! { for Dummy [(parents crate::types::Pristine)]: }

			assert!(!Object::from(Dummy).has_attr_lit(crate::literals::AT_BOOL).unwrap());
			assert!(Boolean::qs_cmp(&true.into(), args!(Dummy)).unwrap().is_a::<crate::types::Null>());

			// make sure it responds correctly to too few parameters
			assert_missing_parameter!(Boolean::qs_cmp(&true.into(), args!()), 0);

			// make sure it responds correctly to too many parameters
			assert_downcast_eq!(Number; Boolean::qs_cmp(&false.into(), args!(false, true)).unwrap(), eq);
		}

<<<<<<< HEAD
	#[test]
	fn hash() {
		assert_contains!(Boolean, "hash");
		<Number as crate::types::ObjectType>::_wait_for_setup_to_finish();
=======
		#[test]
		fn hash() {
			<Boolean as crate::types::ObjectType>::_wait_for_setup_to_finish();
			<Number as crate::types::ObjectType>::_wait_for_setup_to_finish();
>>>>>>> 184d1638

			assert_downcast_both_eq!(Number;
				Boolean::qs_hash(&true.into(), args!()).unwrap(),
				Boolean::qs_hash(&true.into(), args!()).unwrap());

			assert_downcast_both_eq!(Number;
				Boolean::qs_hash(&false.into(), args!()).unwrap(),
				Boolean::qs_hash(&false.into(), args!()).unwrap());

			assert_downcast_both_ne!(Number;
				Boolean::qs_hash(&true.into(), args!()).unwrap(),
				Boolean::qs_hash(&false.into(), args!()).unwrap());

<<<<<<< HEAD
		// make sure it responds correctly to too many parameters
		assert_downcast_both_eq!(Number;
			Boolean::qs_hash(&true.into(), args!(false)).unwrap(),
			Boolean::qs_hash(&true.into(), args!()).unwrap());
=======

			// make sure it responds correctly to too many parameters
			assert_downcast_both_eq!(Number;
				Boolean::qs_hash(&true.into(), args!(false)).unwrap(),
				Boolean::qs_hash(&true.into(), args!()).unwrap());
		}
>>>>>>> 184d1638
	}
}<|MERGE_RESOLUTION|>--- conflicted
+++ resolved
@@ -214,7 +214,7 @@
 	/// This simply calls [`Object::deep_clone`](crate::Object::deep_clone)
 	#[inline]
 	pub fn qs_at_bool(this: &Object, _: Args) -> Result<Object> {
-		Ok(this.clone())
+		Ok(this.deep_clone())
 	}
 
 	/// See if a `this` is equal to the first argument.
@@ -370,16 +370,10 @@
 mod tests {
 	use super::*;
 	#[test]
-<<<<<<< HEAD
-	fn at_num() {
-		assert_contains!(Boolean, "@num");
-		<Number as crate::types::ObjectType>::_wait_for_setup_to_finish();
-=======
 	fn constants() {
 		assert_eq!(Boolean::TRUE, Boolean(true));
 		assert_eq!(Boolean::FALSE, Boolean(false));
 	}
->>>>>>> 184d1638
 
 	#[test]
 	fn new() {
@@ -394,18 +388,12 @@
 	}
 
 	#[test]
-<<<<<<< HEAD
-	fn at_text() {
-		assert_contains!(Boolean, "@text");
-		<Text as crate::types::ObjectType>::_wait_for_setup_to_finish();
-=======
 	fn eq() {
 		assert_eq!(Boolean::TRUE, Boolean::TRUE);
 		assert_eq!(Boolean::FALSE, Boolean::FALSE);
 		assert_ne!(Boolean::TRUE, Boolean::FALSE);
 		assert_ne!(Boolean::FALSE, Boolean::TRUE);
 	}
->>>>>>> 184d1638
 
 	#[test]
 	fn display() {
@@ -421,18 +409,6 @@
 
 	// todo: do we test the `bitand` and friends?
 
-<<<<<<< HEAD
-	#[test]
-	fn at_bool() {
-		assert_contains!(Boolean, "@bool");
-
-		{
-			let ref orig = Object::from(true);
-			let ref dup = Boolean::qs_at_bool(orig, args!()).unwrap();
-			assert!(!orig.is_identical(dup));
-			assert_downcast_both_eq!(Boolean; orig, dup);
-		}
-=======
 	mod qs {
 		use super::*;
 		#[test]
@@ -442,7 +418,6 @@
 
 			assert_downcast_eq!(Number; Boolean::qs_at_num(&true.into(), args!()).unwrap(), Number::ONE);
 			assert_downcast_eq!(Number; Boolean::qs_at_num(&false.into(), args!()).unwrap(), Number::ZERO);
->>>>>>> 184d1638
 
 			assert_downcast_eq!(Number; Boolean::qs_at_num(&true.into(), args!(false)).unwrap(), Number::ONE);
 		}
@@ -458,12 +433,6 @@
 			assert_downcast_eq!(Text; Boolean::qs_at_text(&true.into(), args!(false)).unwrap(), Text::new_static("true"));
 		}
 
-<<<<<<< HEAD
-	#[test]
-	fn eql() {
-		assert_contains!(Boolean, "==");
-=======
->>>>>>> 184d1638
 
 		#[test]
 		fn at_bool() {
@@ -495,19 +464,10 @@
 		fn eql() {
 			<Boolean as crate::types::ObjectType>::_wait_for_setup_to_finish();
 
-<<<<<<< HEAD
-	#[test]
-	fn not() {
-		assert_contains!(Boolean, "!");
-
-		assert_downcast_eq!(Boolean; Boolean::qs_not(&true.into(), args!()).unwrap(), false);
-		assert_downcast_eq!(Boolean; Boolean::qs_not(&false.into(), args!()).unwrap(), true);
-=======
 			assert_downcast_eq!(Boolean; Boolean::qs_eql(&true.into(), args!(true)).unwrap(), true);
 			assert_downcast_eq!(Boolean; Boolean::qs_eql(&true.into(), args!(false)).unwrap(), false);
 			assert_downcast_eq!(Boolean; Boolean::qs_eql(&false.into(), args!(true)).unwrap(), false);
 			assert_downcast_eq!(Boolean; Boolean::qs_eql(&false.into(), args!(false)).unwrap(), true);
->>>>>>> 184d1638
 
 			assert_missing_parameter!(Boolean::qs_eql(&true.into(), args!()), 0);
 			assert_missing_parameter!(Boolean::qs_eql(&false.into(), args!()), 0);
@@ -520,13 +480,7 @@
 			assert_downcast_eq!(Boolean; Boolean::qs_not(&true.into(), args!()).unwrap(), false);
 			assert_downcast_eq!(Boolean; Boolean::qs_not(&false.into(), args!()).unwrap(), true);
 
-<<<<<<< HEAD
-	#[test]
-	fn bitand() {
-		assert_contains!(Boolean, "&");
-=======
 			assert_downcast_eq!(Boolean; Boolean::qs_not(&true.into(), args!(true)).unwrap(), false);
->>>>>>> 184d1638
 
 		}
 
@@ -534,16 +488,10 @@
 		fn bitand() {
 			<Boolean as crate::types::ObjectType>::_wait_for_setup_to_finish();
 
-<<<<<<< HEAD
-	#[test]
-	fn bitand_assign() {
-		assert_contains!(Boolean, "&=");
-=======
 			assert_downcast_eq!(Boolean; Boolean::qs_bitand(&true.into(), args!(true)).unwrap(), true);
 			assert_downcast_eq!(Boolean; Boolean::qs_bitand(&true.into(), args!(false)).unwrap(), false);
 			assert_downcast_eq!(Boolean; Boolean::qs_bitand(&false.into(), args!(true)).unwrap(), false);
 			assert_downcast_eq!(Boolean; Boolean::qs_bitand(&false.into(), args!(false)).unwrap(), false);
->>>>>>> 184d1638
 
 			assert_missing_parameter!(Boolean::qs_bitand(&true.into(), args!()), 0);
 			assert_missing_parameter!(Boolean::qs_bitand(&false.into(), args!()), 0);
@@ -584,27 +532,11 @@
 				assert!(orig.is_identical(&Boolean::qs_bitand_assign(orig, args!(false)).unwrap()));
 				assert_downcast_eq!(Boolean; orig, false);
 
-<<<<<<< HEAD
-	#[test]
-	fn bitor() {
-		assert_contains!(Boolean, "|");
-
-		assert_downcast_eq!(Boolean; Boolean::qs_bitor(&true.into(), args!(true)).unwrap(), true);
-		assert_downcast_eq!(Boolean; Boolean::qs_bitor(&true.into(), args!(false)).unwrap(), true);
-		assert_downcast_eq!(Boolean; Boolean::qs_bitor(&false.into(), args!(true)).unwrap(), true);
-		assert_downcast_eq!(Boolean; Boolean::qs_bitor(&false.into(), args!(false)).unwrap(), false);
-=======
 				assert_missing_parameter!(Boolean::qs_bitand(orig, args!()), 0);
 			}
->>>>>>> 184d1638
-
-		}
-
-<<<<<<< HEAD
-	#[test]
-	fn bitor_assign() {
-		assert_contains!(Boolean, "|=");
-=======
+
+		}
+
 		#[test]
 		fn bitor() {
 			<Boolean as crate::types::ObjectType>::_wait_for_setup_to_finish();
@@ -617,7 +549,6 @@
 			assert_missing_parameter!(Boolean::qs_bitor(&false.into(), args!()), 0);
 			assert_downcast_eq!(Boolean; Boolean::qs_bitor(&false.into(), args!(false, true)).unwrap(), false);
 		}
->>>>>>> 184d1638
 
 		#[test]
 		fn bitor_assign() {
@@ -658,16 +589,6 @@
 		}
 
 
-<<<<<<< HEAD
-	#[test]
-	fn bitxor() {
-		assert_contains!(Boolean, "^");
-
-		assert_downcast_eq!(Boolean; Boolean::qs_bitxor(&true.into(), args!(true)).unwrap(), false);
-		assert_downcast_eq!(Boolean; Boolean::qs_bitxor(&true.into(), args!(false)).unwrap(), true);
-		assert_downcast_eq!(Boolean; Boolean::qs_bitxor(&false.into(), args!(true)).unwrap(), true);
-		assert_downcast_eq!(Boolean; Boolean::qs_bitxor(&false.into(), args!(false)).unwrap(), false);
-=======
 		#[test]
 		fn bitxor() {
 			<Boolean as crate::types::ObjectType>::_wait_for_setup_to_finish();
@@ -675,22 +596,15 @@
 			assert_downcast_eq!(Boolean; Boolean::qs_bitxor(&true.into(), args!(false)).unwrap(), true);
 			assert_downcast_eq!(Boolean; Boolean::qs_bitxor(&false.into(), args!(true)).unwrap(), true);
 			assert_downcast_eq!(Boolean; Boolean::qs_bitxor(&false.into(), args!(false)).unwrap(), false);
->>>>>>> 184d1638
 
 			assert_missing_parameter!(Boolean::qs_bitxor(&true.into(), args!()), 0);
 			assert_missing_parameter!(Boolean::qs_bitxor(&false.into(), args!()), 0);
 			assert_downcast_eq!(Boolean; Boolean::qs_bitxor(&false.into(), args!(false, true)).unwrap(), false);
 		}
 
-<<<<<<< HEAD
-	#[test]
-	fn bitxor_assign() {
-		assert_contains!(Boolean, "^=");
-=======
 		#[test]
 		fn bitxor_assign() {
 			<Boolean as crate::types::ObjectType>::_wait_for_setup_to_finish();
->>>>>>> 184d1638
 
 			{
 				let ref orig = Object::from(false);
@@ -734,15 +648,9 @@
 			}
 		}
 
-<<<<<<< HEAD
-	#[test]
-	fn cmp() {
-		assert_contains!(Boolean, "<=>");
-=======
 		#[test]
 		fn cmp() {
 			<Boolean as crate::types::ObjectType>::_wait_for_setup_to_finish();
->>>>>>> 184d1638
 
 			let gt = Number::ONE;
 			let lt = -Number::ONE;
@@ -775,17 +683,10 @@
 			assert_downcast_eq!(Number; Boolean::qs_cmp(&false.into(), args!(false, true)).unwrap(), eq);
 		}
 
-<<<<<<< HEAD
-	#[test]
-	fn hash() {
-		assert_contains!(Boolean, "hash");
-		<Number as crate::types::ObjectType>::_wait_for_setup_to_finish();
-=======
 		#[test]
 		fn hash() {
 			<Boolean as crate::types::ObjectType>::_wait_for_setup_to_finish();
 			<Number as crate::types::ObjectType>::_wait_for_setup_to_finish();
->>>>>>> 184d1638
 
 			assert_downcast_both_eq!(Number;
 				Boolean::qs_hash(&true.into(), args!()).unwrap(),
@@ -799,18 +700,11 @@
 				Boolean::qs_hash(&true.into(), args!()).unwrap(),
 				Boolean::qs_hash(&false.into(), args!()).unwrap());
 
-<<<<<<< HEAD
-		// make sure it responds correctly to too many parameters
-		assert_downcast_both_eq!(Number;
-			Boolean::qs_hash(&true.into(), args!(false)).unwrap(),
-			Boolean::qs_hash(&true.into(), args!()).unwrap());
-=======
 
 			// make sure it responds correctly to too many parameters
 			assert_downcast_both_eq!(Number;
 				Boolean::qs_hash(&true.into(), args!(false)).unwrap(),
 				Boolean::qs_hash(&true.into(), args!()).unwrap());
 		}
->>>>>>> 184d1638
 	}
 }